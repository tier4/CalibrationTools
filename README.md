--- conflicted
+++ resolved
@@ -4,14 +4,8 @@
 
 ## Requirement
 
-<<<<<<< HEAD
-- Ubuntu22.04
-- Ros Humble
-
-=======
-- Ubuntu 20.04
-- ROS 2 Galactic
->>>>>>> a8ad0d14
+- Ubuntu 22.04
+- Ros 2 Humble
 
 ## Installation procedures
 
