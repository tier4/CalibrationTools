#!/usr/bin/env python3

# Copyright 2024 Tier IV, Inc.
#
# Licensed under the Apache License, Version 2.0 (the "License");
# you may not use this file except in compliance with the License.
# You may obtain a copy of the License at
#
#     http://www.apache.org/licenses/LICENSE-2.0
#
# Unless required by applicable law or agreed to in writing, software
# distributed under the License is distributed on an "AS IS" BASIS,
# WITHOUT WARRANTIES OR CONDITIONS OF ANY KIND, either express or implied.
# See the License for the specific language governing permissions and
# limitations under the License.

<<<<<<< HEAD
import time
=======
import logging
>>>>>>> daef5935

from PySide2.QtCore import QObject
from PySide2.QtCore import QThread
from PySide2.QtCore import Signal
import cv2
from intrinsic_camera_calibrator.data_sources.data_source import DataSource


class ImageFilesDataSource(DataSource, QObject):
    """Class that implements the DataSource to produce samples from a rosbag."""

    rosbag_topics_signal = Signal(object)
    consumed_signal = Signal()

    def __init__(self):
        DataSource.__init__(self)
        QObject.__init__(self, None)

        self.loop_images = False
        self.image_files_path = []
        self.image_index = 0
        self.paused = False

        self.consumed_signal.connect(self.on_consumed)

    def set_image_files(self, image_paths):
        """Set the images to use for calibration."""
        self.image_files_path = image_paths

    def start(self, loop: bool):
        self.loop_images = loop

        if len(self.image_files_path):
            self.send_data(self.image_files_path[self.image_index])
            self.image_index += 1

        self.thread = QThread()
        self.thread.start()
        self.moveToThread(self.thread)

    def consumed(self):
        """Send signal to the consumer having consumed an image. This method is executed in another thread, to a signal it is used to decouple."""
        self.consumed_signal.emit()

    def on_consumed(self):
        """Acts on the consumer having consumed an image. This method is executed in he source thread as it is connected to a local signal."""
        if self.image_index == len(self.image_files_path) and not self.loop_images:
            logging.info("Produced all images!")
            return

        if self.paused:
            return

        self.image_index = self.image_index % len(self.image_files_path)
        self.send_data(self.image_files_path[self.image_index])
        self.image_index += 1

    def send_data(self, image_path):
        """Send a image message to the consumer prior transformation to a numpy array."""
        image = cv2.imread(image_path)
        stamp = time.time()
        self.data_callback(image, stamp)<|MERGE_RESOLUTION|>--- conflicted
+++ resolved
@@ -14,11 +14,9 @@
 # See the License for the specific language governing permissions and
 # limitations under the License.
 
-<<<<<<< HEAD
+import logging
+
 import time
-=======
-import logging
->>>>>>> daef5935
 
 from PySide2.QtCore import QObject
 from PySide2.QtCore import QThread
