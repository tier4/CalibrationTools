#!/usr/bin/env python3

# Copyright 2024 Tier IV, Inc.
#
# Licensed under the Apache License, Version 2.0 (the "License");
# you may not use this file except in compliance with the License.
# You may obtain a copy of the License at
#
#     http://www.apache.org/licenses/LICENSE-2.0
#
# Unless required by applicable law or agreed to in writing, software
# distributed under the License is distributed on an "AS IS" BASIS,
# WITHOUT WARRANTIES OR CONDITIONS OF ANY KIND, either express or implied.
# See the License for the specific language governing permissions and
# limitations under the License.

import cv2
from intrinsic_camera_calibrator.board_detections.chess_board_detection import ChessBoardDetection
from intrinsic_camera_calibrator.board_detectors.board_detector import BoardDetector
from intrinsic_camera_calibrator.parameter import Parameter
from intrinsic_camera_calibrator.utils import to_grayscale
import numpy as np


class ChessBoardDetector(BoardDetector):
    def __init__(self, **kwargs):
        super().__init__(**kwargs)

        self.adaptive_thresh = Parameter(bool, value=True, min_value=False, max_value=True)
        self.normalize_image = Parameter(bool, value=True, min_value=False, max_value=True)
        self.fast_check = Parameter(bool, value=True, min_value=False, max_value=True)
<<<<<<< HEAD

        self.resized_detection = Parameter(bool, value=True, min_value=False, max_value=True)
        self.resized_max_resolution = Parameter(int, value=1000, min_value=500, max_value=3000)
        self.sub_pixel_refinement = Parameter(bool, value=True, min_value=False, max_value=True)
        pass
=======
        self.refine = Parameter(bool, value=True, min_value=False, max_value=True)
>>>>>>> daef5935

    def detect(self, img: np.array, stamp: float):
        """Slot to detect boards from an image. Results are sent through the detection_results signals."""
        if img is None:
            self.detection_results_signal.emit(None, None)
            return

        with self.lock:
            (cols, rows) = (self.board_parameters.cols.value, self.board_parameters.rows.value)
            cell_size = self.board_parameters.cell_size.value

            flags = 0
            flags |= cv2.CALIB_CB_ADAPTIVE_THRESH if self.adaptive_thresh.value else 0
            flags |= cv2.CALIB_CB_NORMALIZE_IMAGE if self.normalize_image.value else 0
            flags |= cv2.CALIB_CB_FAST_CHECK if self.fast_check.value else 0
            sub_pixel_refinement = self.sub_pixel_refinement.value

            resized_detection = self.resized_detection.value
            resized_max_resolution = self.resized_max_resolution.value

        h, w = img.shape[0:2]
        grayscale = to_grayscale(img)

        if not resized_detection or max(h, w) <= resized_max_resolution:
            (ok, corners) = cv2.findChessboardCorners(grayscale, (cols, rows), flags=flags)

            if not ok:
                self.detection_results_signal.emit(img, None, stamp)
                return
        else:
            # Find the resized dimensions
            ratio = float(w) / float(h)

            if w > h:
                resized_w = int(resized_max_resolution)
                resized_h = int(resized_max_resolution / ratio)
            else:
                resized_w = int(resized_max_resolution * ratio)
                resized_h = int(resized_max_resolution)

            # Resize
            resized = cv2.resize(img, (resized_w, resized_h), interpolation=cv2.INTER_NEAREST)

            # Run the detector on the resized image
            (ok, resized_corners) = cv2.findChessboardCorners(resized, (cols, rows), flags=flags)

            if not ok:
                self.detection_results_signal.emit(img, None, stamp)
                return

            # Re escalate the corners
            corners = resized_corners * np.array(
                [float(w) / resized_w, float(h) / resized_h], dtype=np.float32
            )

            # Estimate the ROI in the original image
            roi_min_j = int(max(0, corners[:, 0, 1].min() - 10))
            roi_min_i = int(max(0, corners[:, 0, 0].min() - 10))
            roi_max_j = int(min(w, corners[:, 0, 1].max() + 10))
            roi_max_i = int(min(w, corners[:, 0, 0].max() + 10))

            # Extract the ROI of the original image
            roi = grayscale[roi_min_j:roi_max_j, roi_min_i:roi_max_i]

            # Run the detector again
            (ok, roi_corners) = cv2.findChessboardCorners(roi, (cols, rows), flags=flags)

            if not ok:
                self.detection_results_signal.emit(img, None, stamp)
                return

            # Re escalate the coordinates
            corners = roi_corners + np.array([roi_min_i, roi_min_j], dtype=np.float32)

        if sub_pixel_refinement:
            dist_matrix = np.linalg.norm(
                corners.reshape(-1, 1, 2) - corners.reshape(1, -1, 2), axis=-1
            )
            np.fill_diagonal(dist_matrix, np.inf)
            min_distance = dist_matrix.min()
            radius = int(np.ceil(min_distance * 0.5))

            criteria = (cv2.TERM_CRITERIA_EPS + cv2.TERM_CRITERIA_MAX_ITER, 30, 0.001)
            corners = cv2.cornerSubPix(grayscale, corners, (radius, radius), (-1, -1), criteria)

        image_points = corners.reshape((rows, cols, 2))
        x_array = cell_size * (np.array(range(cols)) - 0.5 * cols)
        y_array = cell_size * (np.array(range(rows)) - 0.5 * rows)
        object_points = np.stack([*np.meshgrid(x_array, y_array), np.zeros((rows, cols))], axis=-1)

        detection = ChessBoardDetection(
            height=h,
            width=w,
            rows=rows,
            cols=cols,
            object_points=object_points,
            image_points=image_points,
        )

        self.detection_results_signal.emit(img, detection, stamp)<|MERGE_RESOLUTION|>--- conflicted
+++ resolved
@@ -29,15 +29,10 @@
         self.adaptive_thresh = Parameter(bool, value=True, min_value=False, max_value=True)
         self.normalize_image = Parameter(bool, value=True, min_value=False, max_value=True)
         self.fast_check = Parameter(bool, value=True, min_value=False, max_value=True)
-<<<<<<< HEAD
 
         self.resized_detection = Parameter(bool, value=True, min_value=False, max_value=True)
         self.resized_max_resolution = Parameter(int, value=1000, min_value=500, max_value=3000)
         self.sub_pixel_refinement = Parameter(bool, value=True, min_value=False, max_value=True)
-        pass
-=======
-        self.refine = Parameter(bool, value=True, min_value=False, max_value=True)
->>>>>>> daef5935
 
     def detect(self, img: np.array, stamp: float):
         """Slot to detect boards from an image. Results are sent through the detection_results signals."""
