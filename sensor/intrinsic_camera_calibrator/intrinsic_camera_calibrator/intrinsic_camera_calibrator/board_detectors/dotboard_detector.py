#!/usr/bin/env python3

# Copyright 2024 Tier IV, Inc.
#
# Licensed under the Apache License, Version 2.0 (the "License");
# you may not use this file except in compliance with the License.
# You may obtain a copy of the License at
#
#     http://www.apache.org/licenses/LICENSE-2.0
#
# Unless required by applicable law or agreed to in writing, software
# distributed under the License is distributed on an "AS IS" BASIS,
# WITHOUT WARRANTIES OR CONDITIONS OF ANY KIND, either express or implied.
# See the License for the specific language governing permissions and
# limitations under the License.

# cSpell:enableCompoundWords
import cv2
from intrinsic_camera_calibrator.board_detections.dotboard_detection import DotBoardDetection
from intrinsic_camera_calibrator.board_detectors.board_detector import BoardDetector
from intrinsic_camera_calibrator.parameter import Parameter
from intrinsic_camera_calibrator.utils import to_grayscale
import numpy as np


class DotBoardDetector(BoardDetector):
    """Detector class for a/symmetric circle/dot boards."""

    def __init__(self, **kwargs):
        super().__init__(**kwargs)

        self.symmetric_grid = Parameter(bool, value=True, min_value=False, max_value=True)
        self.clustering = Parameter(bool, value=True, min_value=False, max_value=True)

        self.filter_by_area = Parameter(bool, value=True, min_value=False, max_value=True)
        self.min_area_percentage = Parameter(float, value=0.01, min_value=0.001, max_value=0.1)
        self.max_area_percentage = Parameter(float, value=1.2, min_value=0.1, max_value=10.0)
        self.min_dist_between_blobs_percentage = Parameter(
            float, value=1.0, min_value=0.1, max_value=10.0
        )
<<<<<<< HEAD

        self.resized_detection = Parameter(bool, value=True, min_value=False, max_value=True)
        self.resized_max_resolution = Parameter(int, value=2000, min_value=500, max_value=5000)
        pass
=======
>>>>>>> daef5935

    def detect(self, img: np.array, stamp: float):
        """Slot to detect boards from an image. Results are sent through the detection_results signals."""
        if img is None:
            self.detection_results_signal.emit(None, None)
            return

        with self.lock:
            h, w = img.shape[0:2]
            (cols, rows) = (self.board_parameters.cols.value, self.board_parameters.rows.value)
            cell_size = self.board_parameters.cell_size.value

            filter_by_area = self.filter_by_area.value
            min_area_percentage = self.min_area_percentage.value
            max_area_percentage = self.max_area_percentage.value
            min_dist_between_blobs_percentage = self.min_dist_between_blobs_percentage.value

            flags = 0
            flags |= cv2.CALIB_CB_CLUSTERING if self.clustering.value else 0
            flags |= (
                cv2.CALIB_CB_SYMMETRIC_GRID
                if self.symmetric_grid.value
                else cv2.CALIB_CB_ASYMMETRIC_GRID
            )

            resized_detection = self.resized_detection.value
            resized_max_resolution = self.resized_max_resolution.value

        # Find the resized dimensions
        ratio = float(w) / float(h)

        if w > h:
            resized_w = int(resized_max_resolution)
            resized_h = int(resized_max_resolution / ratio)
        else:
            resized_w = int(resized_max_resolution * ratio)
            resized_h = int(resized_max_resolution)

        # Setting blob detector
        full_res_params = cv2.SimpleBlobDetector_Params()
        full_res_params.filterByArea = filter_by_area
        full_res_params.minArea = min_area_percentage * h * w / 100.0
        full_res_params.maxArea = max_area_percentage * h * w / 100.0
        full_res_params.minDistBetweenBlobs = min_dist_between_blobs_percentage * max(h, w) / 100.0

        resized_params = cv2.SimpleBlobDetector_Params()
        resized_params.filterByArea = filter_by_area
        resized_params.minArea = min_area_percentage * resized_h * resized_w / 100.0
        resized_params.maxArea = max_area_percentage * resized_h * resized_w / 100.0
        resized_params.minDistBetweenBlobs = (
            min_dist_between_blobs_percentage * max(resized_h, resized_w) / 100.0
        )

        full_res_detector = cv2.SimpleBlobDetector_create(full_res_params)
        resized_detector = cv2.SimpleBlobDetector_create(resized_params)

        grayscale = to_grayscale(img)

        def detect(detection_image, detector):
            (ok, corners) = cv2.findCirclesGrid(
                detection_image, (cols, rows), flags=flags, blobDetector=detector
            )

            if not ok:
                (ok, corners) = cv2.findCirclesGrid(
                    detection_image, (cols, rows), flags=flags, blobDetector=detector
                )

                # we need to swap the axes of the detections back to make it consistent
                if ok:
                    corners_2d_array = corners.reshape((cols, rows, 2))
                    corners_transposed = np.transpose(corners_2d_array, (1, 0, 2))
                    corners = corners_transposed.reshape(-1, 1, 2)

            return (ok, corners)

        if not resized_detection or max(h, w) <= resized_max_resolution:
            (ok, corners) = detect(grayscale, full_res_detector)

        else:
            # Resize
            resized = cv2.resize(img, (resized_w, resized_h), interpolation=cv2.INTER_NEAREST)

            # Run the detector on the resized image
            (ok, resized_corners) = detect(resized, resized_detector)

            if not ok:
                self.detection_results_signal.emit(img, None, stamp)
                return

            # Re escalate the corners
            corners = resized_corners * np.array(
                [float(w) / resized_w, float(h) / resized_h], dtype=np.float32
            )

            # Estimate the ROI in the original image
            border = max(
                corners[:, 0, 0].max() - corners[:, 0, 0].min(),
                corners[:, 0, 1].max() - corners[:, 0, 1].min(),
            ) / min(cols, rows)

            roi_min_j = int(max(0, corners[:, 0, 1].min() - border))
            roi_min_i = int(max(0, corners[:, 0, 0].min() - border))
            roi_max_j = int(min(w, corners[:, 0, 1].max() + border))
            roi_max_i = int(min(w, corners[:, 0, 0].max() + border))

            # Extract the ROI of the original image
            roi = grayscale[roi_min_j:roi_max_j, roi_min_i:roi_max_i]

            # Run the detector again
            (ok, roi_corners) = detect(roi, full_res_detector)

            if not ok:
                self.detection_results_signal.emit(img, None, stamp)
                return

            # Re escalate the coordinates
            corners = roi_corners + np.array([roi_min_i, roi_min_j], dtype=np.float32)

        # reverse the corners if needed
        if np.linalg.norm(corners[0]) > np.linalg.norm(corners[1]):
            corners = np.flip(corners, axis=0)

        image_points = corners.reshape((rows, cols, 2))
        x_array = cell_size * (np.array(range(cols)) - 0.5 * cols)
        y_array = cell_size * (np.array(range(rows)) - 0.5 * rows)
        object_points = np.stack([*np.meshgrid(x_array, y_array), np.zeros((rows, cols))], axis=-1)

        detection = DotBoardDetection(
            height=h,
            width=w,
            rows=rows,
            cols=cols,
            object_points=object_points,
            image_points=image_points,
        )

        self.detection_results_signal.emit(img, detection, stamp)<|MERGE_RESOLUTION|>--- conflicted
+++ resolved
@@ -38,13 +38,9 @@
         self.min_dist_between_blobs_percentage = Parameter(
             float, value=1.0, min_value=0.1, max_value=10.0
         )
-<<<<<<< HEAD
 
         self.resized_detection = Parameter(bool, value=True, min_value=False, max_value=True)
         self.resized_max_resolution = Parameter(int, value=2000, min_value=500, max_value=5000)
-        pass
-=======
->>>>>>> daef5935
 
     def detect(self, img: np.array, stamp: float):
         """Slot to detect boards from an image. Results are sent through the detection_results signals."""
