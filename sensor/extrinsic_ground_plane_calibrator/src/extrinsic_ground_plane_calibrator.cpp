// Copyright 2021 Tier IV, Inc.
//
// Licensed under the Apache License, Version 2.0 (the "License");
// you may not use this file except in compliance with the License.
// You may obtain a copy of the License at
//
//     http://www.apache.org/licenses/LICENSE-2.0
//
// Unless required by applicable law or agreed to in writing, software
// distributed under the License is distributed on an "AS IS" BASIS,
// WITHOUT WARRANTIES OR CONDITIONS OF ANY KIND, either express or implied.
// See the License for the specific language governing permissions and
// limitations under the License.

#include <extrinsic_ground_plane_calibrator/extrinsic_ground_plane_calibrator.hpp>
#include <tier4_autoware_utils/tier4_autoware_utils.hpp>

#include <pcl/ModelCoefficients.h>
#include <pcl/PCLPointCloud2.h>
#include <pcl/common/pca.h>
#include <pcl/filters/crop_box.h>
#include <pcl/filters/extract_indices.h>
#include <pcl/sample_consensus/method_types.h>
#include <pcl/sample_consensus/model_types.h>
#include <pcl/segmentation/sac_segmentation.h>
#include <pcl_conversions/pcl_conversions.h>
#include <tf2/utils.h>

#ifdef ROS_DISTRO_GALACTIC
#include <tf2_eigen/tf2_eigen.h>
#else
#include <tf2_eigen/tf2_eigen.hpp>
#endif

#include <iostream>

#define UNUSED(x) (void)x;

using namespace std::chrono_literals;

ExtrinsicGroundPlaneCalibrator::ExtrinsicGroundPlaneCalibrator(const rclcpp::NodeOptions & options)
: Node("extrinsic_ground_plane_calibrator_node", options),
  tf_broadcaster_(this),
  got_initial_transform_(false),
  calibration_done_(false),
  first_observation_(true)
{
  tf_buffer_ = std::make_shared<tf2_ros::Buffer>(this->get_clock());
  transform_listener_ = std::make_shared<tf2_ros::TransformListener>(*tf_buffer_);

  base_frame_ = this->declare_parameter<std::string>("base_frame", "base_link");
  sensor_kit_frame_ = this->declare_parameter<std::string>("parent_frame");
  lidar_base_frame_ = this->declare_parameter<std::string>("child_frame");

  marker_size_ = this->declare_parameter<double>("marker_size", 20.0);

  use_crop_box_filter_ = this->declare_parameter<bool>("use_crop_box_filter", true);
  crop_box_min_x_ = this->declare_parameter<double>("crop_box_min_x", -50.0);
  crop_box_min_y_ = this->declare_parameter<double>("crop_box_min_y", -50.0);
  crop_box_min_z_ = this->declare_parameter<double>("crop_box_min_z", -50.0);
  crop_box_max_x_ = this->declare_parameter<double>("crop_box_max_x", 50.0);
  crop_box_max_y_ = this->declare_parameter<double>("crop_box_max_y", 50.0);
  crop_box_max_z_ = this->declare_parameter<double>("crop_box_max_z", 50.0);

  use_pca_rough_normal_ = this->declare_parameter<bool>("use_pca_rough_normal", true);
  max_inlier_distance_ = this->declare_parameter<double>("max_inlier_distance", 0.01);
  min_plane_points_ = this->declare_parameter<int>("min_plane_points", 500);
  min_plane_points_percentage_ =
    this->declare_parameter<double>("min_plane_points_percentage", 10.0);
  max_cos_distance_ = this->declare_parameter<double>("max_cos_distance", 0.2);
  max_iterations_ = this->declare_parameter<int>("max_iterations", 500);
  verbose_ = this->declare_parameter<bool>("verbose", false);
  broadcast_calibration_tf_ = this->declare_parameter<bool>("broadcast_calibration_tf", false);
  filter_estimations_ = this->declare_parameter<bool>("filter_estimations", true);

  initial_angle_cov_ = this->declare_parameter<double>("initial_angle_cov", 5.0);
  initial_z_cov_ = this->declare_parameter<double>("initial_z_cov", 0.05);

  angle_measurement_cov_ = this->declare_parameter<double>("angle_measurement_cov", 0.5);
  angle_process_cov_ = this->declare_parameter<double>("angle_process_cov", 0.1);
  z_measurement_cov_ = this->declare_parameter<double>("z_measurement_cov", 0.005);
  z_process_cov_ = this->declare_parameter<double>("z_process_cov", 0.001);

  angle_convergence_threshold_ = this->declare_parameter<float>("angle_convergence_threshold", 0.0);
  z_convergence_threshold_ = this->declare_parameter<float>("z_convergence_threshold", 0.0);

  initial_angle_cov_ = std::pow(initial_angle_cov_ * M_PI_2 / 180.0, 2);
  initial_z_cov_ = std::pow(initial_z_cov_, 2);

  angle_measurement_cov_ = std::pow(angle_measurement_cov_ * M_PI_2 / 180.0, 2);
  angle_process_cov_ = std::pow(angle_process_cov_ * M_PI_2 / 180.0, 2);
  z_measurement_cov_ = std::pow(z_measurement_cov_, 2);
  z_process_cov_ = std::pow(z_process_cov_, 2);

  angle_convergence_threshold_ = std::pow(angle_convergence_threshold_ * M_PI_2 / 180.0, 2);
  z_convergence_threshold_ = std::pow(z_convergence_threshold_, 2);

  markers_pub_ = this->create_publisher<visualization_msgs::msg::MarkerArray>("markers", 10);
  inliers_pub_ = this->create_publisher<sensor_msgs::msg::PointCloud2>("inliers", 10);

  pointcloud_sub_ = this->create_subscription<sensor_msgs::msg::PointCloud2>(
    "input_pointcloud", rclcpp::SensorDataQoS(),
    std::bind(&ExtrinsicGroundPlaneCalibrator::pointCloudCallback, this, std::placeholders::_1));

  // The service server runs in a dedicated thread
  srv_callback_group_ = create_callback_group(rclcpp::CallbackGroupType::MutuallyExclusive);

  service_server_ = this->create_service<tier4_calibration_msgs::srv::ExtrinsicCalibrator>(
    "extrinsic_calibration",
    std::bind(
      &ExtrinsicGroundPlaneCalibrator::requestReceivedCallback, this, std::placeholders::_1,
      std::placeholders::_2),
    rmw_qos_profile_services_default, srv_callback_group_);

  // Initialize the filter
  kalman_filter_.setA(Eigen::DiagonalMatrix<double, 3>(1.0, 1.0, 1.0));
  kalman_filter_.setB(Eigen::DiagonalMatrix<double, 3>(0.0, 0.0, 0.0));
  kalman_filter_.setC(Eigen::DiagonalMatrix<double, 3>(1.0, 1.0, 1.0));
  kalman_filter_.setQ(Eigen::DiagonalMatrix<double, 3>(
    angle_measurement_cov_, angle_measurement_cov_, z_measurement_cov_));
  kalman_filter_.setR(
    Eigen::DiagonalMatrix<double, 3>(angle_process_cov_, angle_process_cov_, z_process_cov_));
}

void ExtrinsicGroundPlaneCalibrator::requestReceivedCallback(
  const std::shared_ptr<tier4_calibration_msgs::srv::ExtrinsicCalibrator::Request> request,
  const std::shared_ptr<tier4_calibration_msgs::srv::ExtrinsicCalibrator::Response> response)
{
  // This tool uses several tfs, so for consistency we take the initial calibration using lookups
  UNUSED(request);

  // Loop until the calibration finishes
  while (rclcpp::ok()) {
    rclcpp::sleep_for(10s);
    std::unique_lock<std::mutex> lock(mutex_);

    if (calibration_done_) {
      break;
    }

    RCLCPP_WARN_SKIPFIRST(this->get_logger(), "Waiting for the calibration to end");
  }

  response->success = true;
  response->result_pose = output_calibration_msg_;
}

void ExtrinsicGroundPlaneCalibrator::pointCloudCallback(
  const sensor_msgs::msg::PointCloud2::SharedPtr msg)
{
  lidar_frame_ = msg->header.frame_id;
  header_ = msg->header;

  // Make sure we have all the required initial tfs
  if (!checkInitialTransforms()) {
    return;
  }

  // Convert the pointcloud to PCL
  pcl::PointCloud<PointType>::Ptr pointcloud(new pcl::PointCloud<PointType>);
  pcl::PointCloud<PointType>::Ptr inliers_pointcloud(new pcl::PointCloud<PointType>);
  pcl::fromROSMsg(*msg, *pointcloud);

  // Extract the ground plane model
  Eigen::Vector4d ground_plane_model;
  if (!extractGroundPlane(pointcloud, ground_plane_model, inliers_pointcloud)) {
    return;
  }

  // Obtain the model error for the initial and current calibration
  evaluateModels(ground_plane_model, inliers_pointcloud);

  // Publish the inliers
  sensor_msgs::msg::PointCloud2 inliers_msg;
  pcl::toROSMsg(*inliers_pointcloud, inliers_msg);
  inliers_msg.header = header_;
  inliers_pub_->publish(inliers_msg);
  // Create markers to visualize the calibration
  visualizeCalibration(ground_plane_model);

  // Obtain the final output tf and publish the lidar -> ground tfs to evaluate the calibration
  publishTf(ground_plane_model);
}

bool ExtrinsicGroundPlaneCalibrator::checkInitialTransforms()
{
  if (lidar_frame_ == "") {
    return false;
  }

  if (got_initial_transform_) {
    return true;
  }

  try {
    rclcpp::Time t = rclcpp::Time(0);
    rclcpp::Duration timeout = rclcpp::Duration::from_seconds(1.0);

    initial_base_to_lidar_msg_ =
      tf_buffer_->lookupTransform(base_frame_, lidar_frame_, t, timeout).transform;

    fromMsg(initial_base_to_lidar_msg_, initial_base_to_lidar_tf2_);
    initial_base_to_lidar_eigen_ = tf2::transformToEigen(initial_base_to_lidar_msg_);

    base_to_sensor_kit_msg_ =
      tf_buffer_->lookupTransform(base_frame_, sensor_kit_frame_, t, timeout).transform;

    fromMsg(base_to_sensor_kit_msg_, base_to_sensor_kit_tf2_);
    base_to_sensor_kit_eigen_ = tf2::transformToEigen(base_to_sensor_kit_msg_);

    const auto & base_to_sensor_kit_rpy =
      tier4_autoware_utils::getRPY(base_to_sensor_kit_msg_.rotation);

    if (base_to_sensor_kit_rpy.x != 0.0 || base_to_sensor_kit_rpy.y != 0.0) {
      RCLCPP_ERROR_STREAM(
        this->get_logger(),
        "This method assumes that the base and the sensor kit are parallel. RPY="
          << base_to_sensor_kit_rpy.x << ", " << base_to_sensor_kit_rpy.y << ", "
          << base_to_sensor_kit_rpy.z);
      return false;
    }

    lidar_base_to_lidar_msg_ =
      tf_buffer_->lookupTransform(lidar_base_frame_, lidar_frame_, t, timeout).transform;

    fromMsg(lidar_base_to_lidar_msg_, lidar_base_to_lidar_tf2_);
    lidar_base_to_lidar_eigen_ = tf2::transformToEigen(lidar_base_to_lidar_msg_);

    got_initial_transform_ = true;

  } catch (tf2::TransformException & ex) {
    RCLCPP_WARN(this->get_logger(), "could not get initial tf. %s", ex.what());
    return false;
  }

  return true;
}

bool ExtrinsicGroundPlaneCalibrator::extractGroundPlane(
  pcl::PointCloud<PointType>::Ptr & pointcloud, Eigen::Vector4d & model,
  pcl::PointCloud<PointType>::Ptr & inliers_pointcloud)
{
  if (use_crop_box_filter_) {
    pcl::CropBox<PointType> boxFilter;
    boxFilter.setMin(Eigen::Vector4f(crop_box_min_x_, crop_box_min_y_, crop_box_min_z_, 1.0));
    boxFilter.setMax(Eigen::Vector4f(crop_box_max_x_, crop_box_max_y_, crop_box_max_z_, 1.0));
    boxFilter.setInputCloud(pointcloud);
    boxFilter.filter(*pointcloud);
  }

<<<<<<< HEAD
  std::vector<pcl::ModelCoefficients> models;
  Eigen::Vector3f rough_normal;

  if (use_pca_rough_normal_) {
    // Obtain an idea of the ground plane using PCA
    // under the asumption that the axis with less variance will be the ground plane normal
    pcl::PCA<PointType> pca;
    pca.setInputCloud(pointcloud);
    Eigen::MatrixXf vectors = pca.getEigenVectors();
    rough_normal = vectors.col(2);
  } else {
    rough_normal =
      (initial_base_to_lidar_eigen_.inverse().rotation() * Eigen::Vector3d(0.0, 0.0, 1.0))
        .cast<float>();
  }
=======
  // Obtain an idea of the ground plane using PCA
  // under the assumption that the axis with less variance will be the ground plane normal
  pcl::PCA<PointType> pca;
  pca.setInputCloud(pointcloud);
  Eigen::MatrixXf vectors = pca.getEigenVectors();
  Eigen::Vector3f rough_normal = vectors.col(2);
>>>>>>> 81efec01

  if (verbose_) {
    RCLCPP_INFO(
      this->get_logger(), "Rough plane normal. x=%.2f, y=%.2f, z=%.2f", rough_normal.x(),
      rough_normal.y(), rough_normal.z());
  }

  // Use RANSAC iteratively until we find the ground plane
  // Since walls can have more points, we filter using the PCA-based hypothesis
  pcl::ModelCoefficients::Ptr coefficients(new pcl::ModelCoefficients);
  pcl::PointIndices::Ptr inliers(new pcl::PointIndices);
  pcl::SACSegmentation<PointType> seg;
  pcl::ExtractIndices<PointType> extract;
  seg.setOptimizeCoefficients(true);
  seg.setModelType(pcl::SACMODEL_PLANE);
  seg.setMethodType(pcl::SAC_RANSAC);
  seg.setDistanceThreshold(max_inlier_distance_);
  seg.setMaxIterations(max_iterations_);

  pcl::PointCloud<PointType>::Ptr iteration_cloud = pointcloud;
  int iteration_size = iteration_cloud->height * iteration_cloud->width;

  while (iteration_size > min_plane_points_) {
    seg.setInputCloud(iteration_cloud);
    seg.segment(*inliers, *coefficients);

    if (inliers->indices.size() == 0) {
      if (verbose_) {
        RCLCPP_WARN(this->get_logger(), "No plane found in the pointcloud");
      }

      break;
    }

    Eigen::Vector3f normal(
      coefficients->values[0], coefficients->values[1], coefficients->values[2]);
    float cos_distance = 1.0 - std::abs(rough_normal.dot(normal));

    int inlier_size = static_cast<int>(inliers->indices.size());
    double inlier_percentage = 100.0 * inlier_size / pointcloud->size();

    if (
      inlier_size > min_plane_points_ && inlier_percentage > min_plane_points_percentage_ &&
      cos_distance < max_cos_distance_) {
      model = Eigen::Vector4d(
        coefficients->values[0], coefficients->values[1], coefficients->values[2],
        coefficients->values[3]);

      if (verbose_) {
        RCLCPP_INFO(
          this->get_logger(), "Plane found: inliers=%ld (%.2f)", inliers->indices.size(),
          inlier_percentage);
        RCLCPP_INFO(
          this->get_logger(), "Plane model. a=%.2f, b=%.2f, c=%.2f, d=%.2f", model(0), model(1),
          model(2), model(3));
        RCLCPP_INFO(
          this->get_logger(), "Cos distance: %.2f / %.2f", cos_distance, max_cos_distance_);
      }

      // Extract the ground plane inliers
      extract.setInputCloud(iteration_cloud);
      extract.setIndices(inliers);
      extract.setNegative(false);
      extract.filter(*inliers_pointcloud);
      return true;
    }

    // Extract the inliers from the pointcloud (the detected plane was not the ground plane)
    extract.setInputCloud(iteration_cloud);
    extract.setIndices(inliers);
    extract.setNegative(true);

    pcl::PointCloud<PointType> next_cloud;
    extract.filter(next_cloud);

    iteration_cloud->swap(next_cloud);
    iteration_size = iteration_cloud->height * iteration_cloud->width;
  }

  return false;
}

void ExtrinsicGroundPlaneCalibrator::evaluateModels(
  const Eigen::Vector4d & estimated_model, pcl::PointCloud<PointType>::Ptr inliers) const
{
  auto modelError =
    [](float a, float b, float c, float d, pcl::PointCloud<PointType>::Ptr pc) -> float {
    assert(std::abs(a * a + b * b + c * c - 1.f) < 1e-5);
    float sum = 0.f;
    for (auto & p : pc->points) {
      sum += std::abs(a * p.x + b * p.y + c * p.z + d);
    }
    return sum / (pc->height * pc->width);
  };

  Eigen::Isometry3d initial_lidar_base_transform = initial_base_to_lidar_eigen_.inverse();
  Eigen::Vector4d initial_model = poseToPlaneModel(initial_lidar_base_transform);

  float initial_model_error =
    modelError(initial_model(0), initial_model(1), initial_model(2), initial_model(3), inliers);

  float estimated_model_error = modelError(
    estimated_model(0), estimated_model(1), estimated_model(2), estimated_model(3), inliers);

  RCLCPP_INFO(this->get_logger(), "Initial calibration error: %3f m", initial_model_error);
  RCLCPP_INFO(this->get_logger(), "Estimated calibration error: %3f m", estimated_model_error);
}

void ExtrinsicGroundPlaneCalibrator::visualizeCalibration(
  const Eigen::Vector4d & estimated_ground_model)
{
  visualization_msgs::msg::MarkerArray markers;

  Eigen::Isometry3d initial_lidar_base_transform = initial_base_to_lidar_eigen_.inverse();

  visualizePlaneModel("initial_calibration_pose", initial_lidar_base_transform, markers);

  Eigen::Vector4d fake_model = poseToPlaneModel(initial_lidar_base_transform);

  visualizePlaneModel("initial_calibration_model", fake_model, markers);

  visualizePlaneModel("estimated_model", estimated_ground_model, markers);

  markers_pub_->publish(markers);
}

void ExtrinsicGroundPlaneCalibrator::visualizePlaneModel(
  const std::string & name, Eigen::Vector4d model, visualization_msgs::msg::MarkerArray & markers)
{
  visualizePlaneModel(name, modelPlaneToPose(model), markers);
}

void ExtrinsicGroundPlaneCalibrator::visualizePlaneModel(
  const std::string & name, const Eigen::Isometry3d & lidar_base_pose,
  visualization_msgs::msg::MarkerArray & markers)
{
  std::vector<Eigen::Vector3d> corners = {
    Eigen::Vector3d(-marker_size_, -marker_size_, 0.0),
    Eigen::Vector3d(-marker_size_, marker_size_, 0.0),
    Eigen::Vector3d(marker_size_, marker_size_, 0.0),
    Eigen::Vector3d(marker_size_, -marker_size_, 0.0)};

  for (Eigen::Vector3d & corner : corners) {
    corner = lidar_base_pose * corner;
  }

  std::vector<geometry_msgs::msg::Point> corners_msg;

  for (Eigen::Vector3d & corner : corners) {
    geometry_msgs::msg::Point p;
    p.x = corner.x();
    p.y = corner.y();
    p.z = corner.z();
    corners_msg.push_back(p);
  }

  visualization_msgs::msg::Marker marker;
  marker.lifetime = rclcpp::Duration::from_seconds(1.0);
  marker.header.frame_id = lidar_frame_;
  marker.header.stamp = header_.stamp;
  marker.ns = name + "_plane";
  marker.id = 0;
  marker.type = visualization_msgs::msg::Marker::TRIANGLE_LIST;
  marker.action = visualization_msgs::msg::Marker::ADD;
  marker.pose.orientation.w = 1.0;
  marker.scale.x = 1.0;
  marker.scale.y = 1.0;
  marker.scale.z = 1.0;
  marker.color.a = 0.5;
  marker.color.r = 0.0;
  marker.color.g = 1.0;
  marker.color.b = 0.0;

  assert(corners_msg.size() == 4);
  marker.points.push_back(corners_msg[0]);
  marker.points.push_back(corners_msg[2]);
  marker.points.push_back(corners_msg[1]);
  marker.points.push_back(corners_msg[2]);
  marker.points.push_back(corners_msg[0]);
  marker.points.push_back(corners_msg[3]);

  markers.markers.push_back(marker);

  marker.ns = name + "_origin";
  marker.id = 0;
  marker.type = visualization_msgs::msg::Marker::ARROW;
  marker.pose.orientation.w = 1.0;
  marker.scale.x = 0.01;
  marker.scale.y = 0.01;
  marker.scale.z = 0.0;
  marker.color.a = 1.0;
  marker.color.r = 1.0;
  marker.color.g = 1.0;
  marker.color.b = 1.0;

  geometry_msgs::msg::Point p;
  marker.points.clear();

  p.x = 0;
  p.y = 0;
  p.z = 0;
  marker.points.push_back(p);

  p.x = lidar_base_pose.translation().x();
  p.y = lidar_base_pose.translation().y();
  p.z = lidar_base_pose.translation().z();
  marker.points.push_back(p);

  markers.markers.push_back(marker);
}

void ExtrinsicGroundPlaneCalibrator::publishTf(const Eigen::Vector4d & ground_plane_model)
{
  geometry_msgs::msg::TransformStamped initial_lidar_to_base_msg =
    tf2::eigenToTransform(initial_base_to_lidar_eigen_.inverse());
  initial_lidar_to_base_msg.header.stamp = header_.stamp;
  initial_lidar_to_base_msg.header.frame_id = lidar_frame_;
  initial_lidar_to_base_msg.child_frame_id = "initial_base_link";
  tf_broadcaster_.sendTransform(initial_lidar_to_base_msg);

  Eigen::Isometry3d raw_lidar_to_base_eigen = modelPlaneToPose(ground_plane_model);
  Eigen::Isometry3d raw_base_to_lidar_eigen = raw_lidar_to_base_eigen.inverse();

  // The ground_plane_raw tf is only assures us that it lies on the ground plane, but its yaw is
  // arbitrary, and the position in the plane is obtained by projecting the lidar origin in the
  // plane
  geometry_msgs::msg::TransformStamped raw_lidar_to_base_msg =
    tf2::eigenToTransform(raw_lidar_to_base_eigen);
  raw_lidar_to_base_msg.header.stamp = header_.stamp;
  raw_lidar_to_base_msg.header.frame_id = lidar_frame_;
  raw_lidar_to_base_msg.child_frame_id = lidar_frame_ + "_ground_plane_raw";
  tf_broadcaster_.sendTransform(raw_lidar_to_base_msg);

  Eigen::Isometry3d raw_sensor_kit_to_lidar_base_eigen = base_to_sensor_kit_eigen_.inverse() *
                                                         raw_base_to_lidar_eigen *
                                                         lidar_base_to_lidar_eigen_.inverse();

  Eigen::Isometry3d initial_sensor_kit_to_lidar_base_eigen = base_to_sensor_kit_eigen_.inverse() *
                                                             initial_base_to_lidar_eigen_ *
                                                             lidar_base_to_lidar_eigen_.inverse();

  auto estimated_rpy =
    tier4_autoware_utils::getRPY(tf2::toMsg(raw_sensor_kit_to_lidar_base_eigen).orientation);
  auto initial_rpy =
    tier4_autoware_utils::getRPY(tf2::toMsg(initial_sensor_kit_to_lidar_base_eigen).orientation);

  if (verbose_) {
    RCLCPP_INFO(
      this->get_logger(), "Initial euler angles: roll=%.2f, pitch=%.2f, yaw=%.2f", initial_rpy.x,
      initial_rpy.y, initial_rpy.z);
    RCLCPP_INFO(
      this->get_logger(), "Estimated euler angles: roll=%.2f, pitch=%.2f, yaw=%.2f",
      estimated_rpy.x, estimated_rpy.y, estimated_rpy.z);

    RCLCPP_INFO(
      this->get_logger(), "Initial translation: x=%.2f, y=%.2f, z=%.2f",
      initial_sensor_kit_to_lidar_base_eigen.translation().x(),
      initial_sensor_kit_to_lidar_base_eigen.translation().y(),
      initial_sensor_kit_to_lidar_base_eigen.translation().z());
    RCLCPP_INFO(
      this->get_logger(), "Estimated translation: x=%.2f, y=%.2f, z=%.2f",
      raw_sensor_kit_to_lidar_base_eigen.translation().x(),
      raw_sensor_kit_to_lidar_base_eigen.translation().y(),
      raw_sensor_kit_to_lidar_base_eigen.translation().z());
  }

  double estimated_z = raw_sensor_kit_to_lidar_base_eigen.translation().z();

  // Optional filtering
  if (filter_estimations_) {
    Eigen::Vector3d x(estimated_rpy.x, estimated_rpy.y, estimated_z);
    Eigen::DiagonalMatrix<double, 3> p0(initial_angle_cov_, initial_angle_cov_, initial_z_cov_);

    if (first_observation_) {
      kalman_filter_.init(x, p0);
      first_observation_ = false;
    } else {
      kalman_filter_.update(x);
    }

    estimated_rpy.x = kalman_filter_.getXelement(0);
    estimated_rpy.y = kalman_filter_.getXelement(1);
    estimated_z = kalman_filter_.getXelement(2);
  }

  // By detecting the ground plane and fabricating a pose arbitrarily, the x, y, and yaw do not hold
  // real meaning, so we instead just use the ones from the initial calibration
  geometry_msgs::msg::Pose output_sensor_kit_to_lidar_base_msg;
  output_sensor_kit_to_lidar_base_msg.orientation =
    tier4_autoware_utils::createQuaternionFromRPY(estimated_rpy.x, estimated_rpy.y, initial_rpy.z);

  output_sensor_kit_to_lidar_base_msg.position.x =
    initial_sensor_kit_to_lidar_base_eigen.translation().x();
  output_sensor_kit_to_lidar_base_msg.position.y =
    initial_sensor_kit_to_lidar_base_eigen.translation().y();
  output_sensor_kit_to_lidar_base_msg.position.z = estimated_z;

  Eigen::Isometry3d output_sensor_kit_to_lidar_base_eigen;
  tf2::fromMsg(output_sensor_kit_to_lidar_base_msg, output_sensor_kit_to_lidar_base_eigen);

  if (broadcast_calibration_tf_) {
    geometry_msgs::msg::TransformStamped output_tf_msg;
    output_tf_msg.transform.rotation = output_sensor_kit_to_lidar_base_msg.orientation;
    output_tf_msg.transform.translation.x = output_sensor_kit_to_lidar_base_msg.position.x;
    output_tf_msg.transform.translation.y = output_sensor_kit_to_lidar_base_msg.position.y;
    output_tf_msg.transform.translation.z = output_sensor_kit_to_lidar_base_msg.position.z;
    output_tf_msg.header.stamp = header_.stamp;
    output_tf_msg.header.frame_id = sensor_kit_frame_;
    output_tf_msg.child_frame_id = lidar_base_frame_;
    tf_broadcaster_.sendTransform(output_tf_msg);
  }

  // We perform basic filtering on the estimated angles
  {
    std::unique_lock<std::mutex> lock(mutex_);
    output_calibration_msg_ = tf2::toMsg(output_sensor_kit_to_lidar_base_eigen);

    if (filter_estimations_) {
      Eigen::MatrixXd p;
      kalman_filter_.getP(p);
      double roll_cov = p(0, 0);
      double pitch_cov = p(1, 1);
      double z_cov = p(2, 2);

      if (
        roll_cov < angle_convergence_threshold_ && pitch_cov < angle_convergence_threshold_ &&
        z_cov < z_convergence_threshold_) {
        calibration_done_ = true;
      }

      RCLCPP_INFO(
        this->get_logger(), "Filter cov: roll=%.2e, pitch=%.2e, z=%.2e", roll_cov, pitch_cov,
        z_cov);

      RCLCPP_INFO(
        this->get_logger(), "Convergence thresh: angle=%.2e, x=%.2e", angle_convergence_threshold_,
        z_convergence_threshold_);

    } else {
      calibration_done_ = true;
    }
  }

  Eigen::Isometry3d output_base_to_lidar_eigen =
    base_to_sensor_kit_eigen_ * output_sensor_kit_to_lidar_base_eigen * lidar_base_to_lidar_eigen_;

  // The ground_plane tf lies in the plane and is aligned with the initial base_link in the x, y,
  // and yaw. The z, pitch, and roll may differ due to the calibration
  geometry_msgs::msg::TransformStamped output_lidar_to_base_msg =
    tf2::eigenToTransform(output_base_to_lidar_eigen.inverse());
  output_lidar_to_base_msg.header.stamp = header_.stamp;
  output_lidar_to_base_msg.header.frame_id = lidar_frame_;
  output_lidar_to_base_msg.child_frame_id = lidar_frame_ + "+ground_plane";
  tf_broadcaster_.sendTransform(output_lidar_to_base_msg);

  // Test correctness of the output lidar -> base tf
  Eigen::Vector4d output_model = poseToPlaneModel(output_base_to_lidar_eigen.inverse());

  Eigen::Vector3d raw_model_normal(
    ground_plane_model(0), ground_plane_model(1), ground_plane_model(2));
  Eigen::Vector3d output_model_normal(output_model(0), output_model(1), output_model(2));
}

Eigen::Vector4d ExtrinsicGroundPlaneCalibrator::poseToPlaneModel(
  const Eigen::Isometry3d & pose) const
{
  Eigen::Vector3d normal_vector_base(
    0.0, 0.0, 1.0);  // We use a +z for the normal of the plane. TODO: confirm if PCL does the same
  Eigen::Vector3d normal_vector_lidar = pose.rotation() * normal_vector_base;

  Eigen::Vector4d model;  // (a, b, c, d) from a*x + b*y + c*z + d = 0
  model(0) = normal_vector_lidar.x();
  model(1) = normal_vector_lidar.y();
  model(2) = normal_vector_lidar.z();
  model(3) = -normal_vector_lidar.dot(pose.translation());

  return model;
}

Eigen::Isometry3d ExtrinsicGroundPlaneCalibrator::modelPlaneToPose(
  const Eigen::Vector4d & model) const
{
  Eigen::Vector3d n(model(0), model(1), model(2));
  n.normalize();

  Eigen::Vector3d x0 = -n * model(3);

  // To create a real pose we need to invent a base
  Eigen::Vector3d base_x, base_y, base_z;
  base_z = n;

  Eigen::Vector3d c1 = Eigen::Vector3d(1.0, 0.0, 0.0).cross(n);
  Eigen::Vector3d c2 = Eigen::Vector3d(0.0, 1.0, 0.0).cross(n);
  Eigen::Vector3d c3 = Eigen::Vector3d(0.0, 0.0, 1.0).cross(n);

  // Any non-zero would work but we use the one with the highest norm (there has to be a non zero)
  if (c1.norm() > c2.norm() && c1.norm() > c3.norm()) {
    base_x = c1;
  } else if (c2.norm() > c3.norm()) {
    base_x = c2;
  } else {
    base_x = c3;
  }

  base_y = base_z.cross(base_x);

  Eigen::Matrix3d rot;
  rot.col(0) = base_x.normalized();
  rot.col(1) = base_y.normalized();
  rot.col(2) = base_z.normalized();

  Eigen::Isometry3d pose;
  pose.translation() = x0;
  pose.linear() = rot;

  return pose;
}<|MERGE_RESOLUTION|>--- conflicted
+++ resolved
@@ -36,8 +36,6 @@
 
 #define UNUSED(x) (void)x;
 
-using namespace std::chrono_literals;
-
 ExtrinsicGroundPlaneCalibrator::ExtrinsicGroundPlaneCalibrator(const rclcpp::NodeOptions & options)
 : Node("extrinsic_ground_plane_calibrator_node", options),
   tf_broadcaster_(this),
@@ -128,6 +126,7 @@
 {
   // This tool uses several tfs, so for consistency we take the initial calibration using lookups
   UNUSED(request);
+  using std::chrono_literals::operator""s;
 
   // Loop until the calibration finishes
   while (rclcpp::ok()) {
@@ -227,7 +226,6 @@
     lidar_base_to_lidar_eigen_ = tf2::transformToEigen(lidar_base_to_lidar_msg_);
 
     got_initial_transform_ = true;
-
   } catch (tf2::TransformException & ex) {
     RCLCPP_WARN(this->get_logger(), "could not get initial tf. %s", ex.what());
     return false;
@@ -248,13 +246,12 @@
     boxFilter.filter(*pointcloud);
   }
 
-<<<<<<< HEAD
   std::vector<pcl::ModelCoefficients> models;
   Eigen::Vector3f rough_normal;
 
   if (use_pca_rough_normal_) {
     // Obtain an idea of the ground plane using PCA
-    // under the asumption that the axis with less variance will be the ground plane normal
+    // under the assumption that the axis with less variance will be the ground plane normal
     pcl::PCA<PointType> pca;
     pca.setInputCloud(pointcloud);
     Eigen::MatrixXf vectors = pca.getEigenVectors();
@@ -264,14 +261,6 @@
       (initial_base_to_lidar_eigen_.inverse().rotation() * Eigen::Vector3d(0.0, 0.0, 1.0))
         .cast<float>();
   }
-=======
-  // Obtain an idea of the ground plane using PCA
-  // under the assumption that the axis with less variance will be the ground plane normal
-  pcl::PCA<PointType> pca;
-  pca.setInputCloud(pointcloud);
-  Eigen::MatrixXf vectors = pca.getEigenVectors();
-  Eigen::Vector3f rough_normal = vectors.col(2);
->>>>>>> 81efec01
 
   if (verbose_) {
     RCLCPP_INFO(
