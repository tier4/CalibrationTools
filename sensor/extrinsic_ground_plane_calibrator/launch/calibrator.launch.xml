--- conflicted
+++ resolved
@@ -9,36 +9,6 @@
   <group>
     <push-ros-namespace namespace="$(var ns)"/>
     <node pkg="extrinsic_ground_plane_calibrator" exec="extrinsic_ground_plane_calibrator" name="extrinsic_ground_plane_calibrator" output="screen">
-<<<<<<< HEAD
-      <param name="base_frame" value="$(var base_frame)"/>
-      <param name="parent_frame" value="$(var parent_frame)"/>
-      <param name="child_frame" value="$(var child_frame)"/>
-      <param name="marker_size" value="10.0"/>
-      <param name="max_inlier_distance" value="0.01"/>
-      <param name="min_plane_points" value="500"/>
-      <param name="max_cos_distance" value="0.2"/>
-      <param name="max_iterations" value="500"/>
-      <param name="verbose" value="true"/>
-      <param name="broacast_calibration_tf" value="true"/>
-      <param name="filter_estimations" value="true"/>
-
-      <param name="initial_angle_cov" value="5.0"/>
-      <!--degrees -->
-      <param name="initial_z_cov" value="0.05"/>
-      <!--meters -->
-      <param name="angle_measurement_cov" value="0.5"/>
-      <!--degrees -->
-      <param name="angle_process_cov" value="0.1"/>
-      <!--degrees -->
-      <param name="z_measurement_cov" value="0.005"/>
-      <!--meters -->
-      <param name="z_process_cov" value="0.001"/>
-      <!--meters -->
-      <param name="angle_convergence_threshold" value="0.01"/>
-      <!--degrees -->
-      <param name="z_convergence_threshold" value="0.0003"/>
-      <!--meters -->
-=======
       <param name="base_frame" value="$(var base_frame)" />
       <param name="parent_frame" value="$(var parent_frame)" />
       <param name="child_frame" value="$(var child_frame)" />
@@ -60,7 +30,6 @@
       <param name="z_process_cov" value="0.001" /> <!--meters -->
       <param name="angle_convergence_threshold" value="0.02" /> <!--degrees -->
       <param name="z_convergence_threshold" value="0.0005" /> <!--meters -->
->>>>>>> 5a918a6c
 
       <remap from="input_pointcloud" to="$(var pointcloud_topic)"/>
     </node>
