# deviation_estimation_tools

## 1. Quick start

This repository consists of three main tools implemented on ROS2.

1. Deviation Estimator
2. Deviation Evaluator
3. Deviation Evaluation Visualizer

### A. Estimation step

Here you estimate the following parameters using `deviation_estimator`.

- the standard deviation of velocity and yaw rate
- the bias of velocity and yaw rate

Launch the node with the following command. Make sure you set the correct parameters (see Sec. 2).

```sh
ros2 launch deviation_estimator deviation_estimator.launch.xml
```

Then, you need to run either ROS bag or `autoware_launch` to provide `pose` and `twist` to `deviation_estimator`.
You can check the estimated results either by looking at the output of `/estimated_*` ROS topics, or a text file saved in the designated path (default: `$(env HOME)/output.txt`).

If you are using rosbag, it should contain the following topics:

- /sensing/imu/imu_data
- /sensing/vehicle_velocity_converter/twist_with_covariance
- /localization/pose_estimator/pose_with_covariance
- /clock
- /tf_static (that contains transform from `base_link` to `imu_link`)

NOTE that the pose and twist must be estimated with default parameters (see `known issues` section for detail).

Play the rosbag in a different terminal:

```sh
ros2 bag play YOUR_BAG # You can also play in a faster rate, e.g. -r 5
```

<details><summary>sample input (rosbag)</summary>
<p>

```sh
Files:             localized_sensors_0.db3
Bag size:          9.6 MiB
Storage id:        sqlite3
Duration:          76.539s
Start:             Jul  8 2022 11:21:41.220 (1657246901.220)
End:               Jul  8 2022 11:22:57.759 (1657246977.759)
Messages:          32855
Topic information: Topic: /localization/pose_estimator/pose_with_covariance | Type: geometry_msgs/msg/PoseWithCovarianceStamped | Count: 2162 | Serialization Format: cdr
                   Topic: /clock | Type: rosgraph_msgs/msg/Clock | Count: 57309 | Serialization Format: cdr
                   Topic: /tf_static | Type: tf2_msgs/msg/TFMessage | Count: 2 | Serialization Format: cdr
                   Topic: /sensing/imu/imu_data | Type: sensor_msgs/msg/Imu | Count: 8076 | Serialization Format: cdr
                   Topic: /sensing/vehicle_velocity_converter/twist_with_covariance | Type: geometry_msgs/msg/TwistWithCovarianceStamped | Count: 8275 | Serialization Format: cdr

```

</p>
</details>

<details><summary>sample output (.txt)</summary>
<p>

```sh
# Results expressed in base_link
# Copy the following to deviation_evaluator.param.yaml
stddev_vx: 0.1609
stddev_wz: 0.01034
coef_vx: 1.0158
bias_wz: 0.00052

# Results expressed in imu_link
# Copy the following to imu_corrector.param.yaml
angular_velocity_stddev_xx: 0.01034
angular_velocity_stddev_yy: 0.01034
angular_velocity_stddev_zz: 0.01034
angular_velocity_offset_x: -0.005781
angular_velocity_offset_y: -0.006554
angular_velocity_offset_z: -0.000597

```

</p>
</details>

### B. Evaluation step

Here, you can evaluate the estimated standard deviation and bias using a package `deviation_evaluator`.

First, fill the estimated results of `deviation_estimator` in `config/deviation_evaluator.yaml`.

```sh
    # Parameters that you want to evaluate
    stddev_vx: 0.3 # [m/s]
    stddev_wz: 0.02 # [rad/s]
    coef_vx: 1.0 # [m/s]
    bias_wz: 0.0 # [-]
```

Then, execute the following command:

```sh
ros2 launch deviation_evaluator deviation_evaluator.launch.xml map_path:=MAP_PATH
ros2 bag play YOUR_BAG
```

### C. Visualization step

After the evaluation, run the following command to generate the final results in `$HOME/deviation_evaluator_sample`.

```sh
pip3 install -r requirements.txt
ros2 launch deviation_evaluator deviation_evaluation_visualizer.launch.xml
```

Done!

## 2. Description of Deviation Estimator

### Overview

The **Deviation Estimator** estimates the standard deviation and bias for velocity and yaw bias.

### Launch

The `deviation_estimator` can be launched with the following command.

```sh
ros2 launch deviation_estimator deviation_estimator.launch.xml
ros2 bag play YOUR_BAG # You can also play in a faster rate, e.g. -r 5
```

The parameters and input topic names can be seen in the `deviation_estimator.launch.xml` file.
`YOUR_BAG` should include all the required inputs written below.

### Inputs / Outputs

#### Input

| Name                                                        | Type                                             | Description          |
| ----------------------------------------------------------- | ------------------------------------------------ | -------------------- |
| `/localization/pose_estimator/pose_with_covariance`         | `geometry_msgs::msg::PoseWithCovarianceStamped`  | Input pose           |
| `/sensing/imu/imu_data`                                     | `sensor_msgs::msg::Imu`                          | Input IMU data       |
| `/sensing/vehicle_velocity_converter/twist_with_covariance` | `geometry_msgs::msg::TwistWithCovarianceStamped` | Input wheel odometry |

#### Output

| Name                                 | Type                        | Description                                      |
| ------------------------------------ | --------------------------- | ------------------------------------------------ |
| `/estimated_stddev_vx`               | `std_msgs::msg::Float64`    | estimated standard deviation of vx               |
| `/estimated_stddev_angular_velocity` | `geometry_msgs/msg/Vector3` | estimated standard deviation of angular velocity |
| `/estimated_coef_vx`                 | `std_msgs::msg::Float64`    | coef of vx                                       |
| `/estimated_bias_angular_velocity`   | `geometry_msgs/msg/Vector3` | bias of angular velocity                         |

### Parameters for deviation estimator

| Name            | Type   | Description                                                                                 | Default value            |
| --------------- | ------ | ------------------------------------------------------------------------------------------- | ------------------------ |
| show_debug_info | bool   | Flag to display debug info                                                                  | true                     |
| t_design        | double | Maximum expected duration of dead-reckoning [s]                                             | 10.0                     |
| x_design        | double | Maximum expected trajectory length of dead-reckoning [m]                                    | 30.0                     |
| time_window     | double | Estimation period [s]                                                                       | 4.0                      |
| results_path    | string | Text path where the estimated results will be stored (No output if results_path="" (blank)) | "$(env HOME)/output.txt" |
| imu_frame       | string | The name of IMU link frame                                                                  | "tamagawa/imu_link"      |

### Functions

#### Bias estimation

By assuming that the pose information is a ground truth, the node estimates the bias of velocity and yaw rate.

#### Standard deviation estimation

The node also estimates the standard deviation of velocity and yaw rate. This can be used as a parameter in `ekf_localizer`.
Note that the final estimation takes into account the bias.

## 3. Description of Deviation Evaluator

You can use `deviation_evaluator` for evaluating the estimated standard deviation parameters.
This can be run with the following command:

```sh
ros2 launch deviation_evaluator deviation_evaluator.launch.xml map_path:=MAP_PATH
ros2 bag play YOUR_BAG
```

All the ros2bag and config files will be stored in `$HOME/deviation_evaluator_sample` (you can change this with `save_dir` parameter in the launch file).

### Features

#### A. Visualization of confidence ellipse

`deviation_evaluator` supports rviz visualization. To use this feature, set `rviz:=true` and `map_path:=/path/to/map_folder`.

<p align="left">
    <img src="./deviation_evaluator/media/rviz_sample.png" width="500">
</p>

<!-- ### B. Analysis on estimated parameters in `deviation_estimator`
`deviation_evaluator` evaluates the parameters estimated in `deviation_estimator`.
The tool stores Mahalanobis distance, and calculates how much of the scores were in X% confidence interval. The scores are stored in `log.txt` in the following format:
```
Confidence interval[%], Actual distribution[%]
50.0, a
75.0, b
95.0, c
```
Make sure that `c>95`. -->

#### B. Check the compatibility with a threshold in `localization_error_monitor`

<<<<<<< HEAD
The `deviation_evaluator` also checks the compatibility of the estimated parameters and the threshold in `localization_error_monitor`.
=======
The `deviation_evaluator` also checks the compatiblity of the estimated parameters and the threshold in `localization_error_monitor`.
>>>>>>> 1b750de6
Concretely, it checks if the two following statement holds:

1. `localization_error_monitor` would NOT diagnose the system as `WARN` nor `ERROR` as long as the NDT is available.
2. `localization_error_monitor` detects the anomaly with a recall over 0.99.

Given the result of this validation, the users can verify that the estimated parameters in `deviation_estimator` can be safely applied to Autoware.

Here, note that the `localization_error_monitor` treat the system as an anomaly if either of error along long-axis of confidence ellipse or error along lateral direction is over threshold. Please refer to the package in autoware.universe for detail.

### Architecture of `deviation_evaluator`

The architecture of `deviation_evaluator` is shown below. It launches two `ekf_localizer`, one for ground truth estimation and one for (partially) dead reckoning estimation. Outputs of both `ekf_localizer` will be recorded and analyzed with `deviation_evaluation_visualizer`.

<p align="left">
    <img src="./deviation_evaluator/media/deviation_evaluator.drawio.svg" width="400">
</p>

### Inputs / Outputs

#### Input

| Name                                                        | Type                                             | Description               |
| ----------------------------------------------------------- | ------------------------------------------------ | ------------------------- |
| `/sensing/imu/imu_data`                                     | `sensor_msgs::msg::Imu`                          | Input IMU data            |
| `/sensing/vehicle_velocity_converter/twist_with_covariance` | `geometry_msgs::msg::TwistWithCovarianceStamped` | Input wheel odometry data |
| `/localization/pose_estimator/pose_with_covariance`         | `geometry_msgs::msg::PoseWithCovarianceStamped`  | Input pose                |

#### Output

| Name                                                                      | Type                                             | Description                                      |
| ------------------------------------------------------------------------- | ------------------------------------------------ | ------------------------------------------------ |
| `/deviation_evaluator/imu/imu_data`                                       | `sensor_msgs::msg::Imu`                          | Output IMU (for `gyro_odometer`)                 |
| `/deviation_evaluator/vehicle_velocity_converter/twist_with_covariance`   | `geometry_msgs::msg::TwistWithCovarianceStamped` | Output wheel odometry (for `gyro_odometer`)      |
| `/deviation_evaluator/dead_reckoning/pose_estimator/pose_with_covariance` | `geometry_msgs::msg::PoseWithCovarianceStamped`  | Output pose (for dead reckoning `ekf_localizer`) |
| `/deviation_evaluator/ground_truth/pose_estimator/pose_with_covariance`   | `geometry_msgs::msg::PoseWithCovarianceStamped`  | Output pose (for ground truth `ekf_localizer`)   |
| `/deviation_evaluator/initialpose3d`                                      | `geometry_msgs::msg::PoseWithCovarianceStamped`  | Output initial pose (for both `ekf_localizer`)   |

### Parameters for deviation evaluator

| Name      | Type       | Description                                                                | Default value                               |
| --------- | ---------- | -------------------------------------------------------------------------- | ------------------------------------------- |
| rviz      | bool       | Show rviz if true                                                          | false                                       |
| map_path  | string     | Path to the directory where map data (OpenStreetMap or .osm data) is saved | ""                                          |
| save_dir  | string     | Output directory where figures, parameter files, and scores are saved      | "$(env HOME)/deviation_evaluator_sample"    |
| stddev_vx | double     | Standard deviation of vx                                                   | 0.8 (in `config/deviation_evaluator.yaml`)  |
| stddev_wz | double     | Standard deviation of wz                                                   | 0.01 (in `config/deviation_evaluator.yaml`) |
| coef_vx   | double     | Velocity bias                                                              | 1 (in `config/deviation_evaluator.yaml`)    |
| bias_wz   | double     | Yaw rate bias                                                              | 0 (in `config/deviation_evaluator.yaml`)    |
| period    | double [s] | Duration of cycle                                                          | 10 (in `config/deviation_evaluator.yaml`)   |
| cut       | double [s] | Duration of ndt-cut-off                                                    | 9 (in `config/deviation_evaluator.yaml`)    |

## 4. Reflect the estimated parameters in Autoware

### Results of Deviation Estimator

- standard deviation of velocity (stddev_vx): the first value of `twist_covariance` in `vehicle_velocity_converter.param.yaml`
- standard deviation of yaw rate (stddev_wz): `angular_velocity_stddev_zz` in `imu_corrector.param.yaml`
- coefficient of velocity (coef_vx): depends on the type of the vehicles
- bias of yaw rate (bias_wz): `angular_velocity_offset_z` in `imu_corrector.param.yaml`

### Results of Deviation Evaluator

- threshold along long radius: `*_ellipse_size` in `localization_error_monitor`
- threshold along lateral direction of the body frame: `*_ellipse_size_lateral_direction` in `localization_error_monitor`

## 5. Known issues

- The plot of `deviation_evaluator.png` generated by `deviation_evaluation_visualizer` may diverge, possibly due to the large covariance caused by a failure in localization.
- `ekf_localizer` in `deviation_evaluator` may start properly. As for now, please launch `deviation_evaluator` first and then run `ros2 bag play` to provide pose and twist data.
- The twist and pose used for the calibration must be estimated with DEFAULT dead reckoning calibration parameters. Using non-default values would result in wrong calibration, since this tool currently assumes that the pose and twist data is estimated using default parameters. In case of `sample_vehicle` in Autoware tutorial, leave the two following parameters as default (e.g. by setting `VEHICLE_ID` to `default`):
  - `speed_scale_factor` in pacmod interface (default: 1.0)
  - `angular_velocity_offset_*` in `imu_corrector.param.yaml` (default: 0.0)<|MERGE_RESOLUTION|>--- conflicted
+++ resolved
@@ -213,11 +213,8 @@
 
 #### B. Check the compatibility with a threshold in `localization_error_monitor`
 
-<<<<<<< HEAD
 The `deviation_evaluator` also checks the compatibility of the estimated parameters and the threshold in `localization_error_monitor`.
-=======
-The `deviation_evaluator` also checks the compatiblity of the estimated parameters and the threshold in `localization_error_monitor`.
->>>>>>> 1b750de6
+
 Concretely, it checks if the two following statement holds:
 
 1. `localization_error_monitor` would NOT diagnose the system as `WARN` nor `ERROR` as long as the NDT is available.
