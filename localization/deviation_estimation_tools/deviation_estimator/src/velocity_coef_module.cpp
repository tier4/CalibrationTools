// Copyright 2018-2019 Autoware Foundation
//
// Licensed under the Apache License, Version 2.0 (the "License");
// you may not use this file except in compliance with the License.
// You may obtain a copy of the License at
//
//     http://www.apache.org/licenses/LICENSE-2.0
//
// Unless required by applicable law or agreed to in writing, software
// distributed under the License is distributed on an "AS IS" BASIS,
// WITHOUT WARRANTIES OR CONDITIONS OF ANY KIND, either express or implied.
// See the License for the specific language governing permissions and
// limitations under the License.

#include "deviation_estimator/velocity_coef_module.hpp"

#include "deviation_estimator/utils.hpp"
#include "tier4_autoware_utils/geometry/geometry.hpp"

void VelocityCoefModule::update_coef(const TrajectoryData & traj_data)
{
  const rclcpp::Time t0_rclcpp_time = rclcpp::Time(traj_data.pose_list.front().header.stamp);
  const rclcpp::Time t1_rclcpp_time = rclcpp::Time(traj_data.pose_list.back().header.stamp);
<<<<<<< HEAD
  // const double dt = t1_rclcpp_time.seconds() - t0_rclcpp_time.seconds();

  auto d_pos = integrate_position(
    traj_data.vx_list, traj_data.gyro_list, 1.0,
    tf2::getYaw(traj_data.pose_list.front().pose.orientation));
  const double dt_pose = (rclcpp::Time(traj_data.pose_list.back().header.stamp) - rclcpp::Time(traj_data.pose_list.front().header.stamp)).seconds();
  const double dt_velocity = (rclcpp::Time(traj_data.vx_list.back().stamp) - rclcpp::Time(traj_data.vx_list.front().stamp)).seconds();
  d_pos.x *= dt_pose / dt_velocity;
  d_pos.y *= dt_pose / dt_velocity;

  const double dx =
    traj_data.pose_list.back().pose.position.x - traj_data.pose_list.front().pose.position.x;
  const double dy =
=======
  const double dt = t1_rclcpp_time.seconds() - t0_rclcpp_time.seconds();

  const auto d_pos = integrate_position(
    traj_data.vx_list, traj_data.gyro_list, 1.0,
    tf2::getYaw(traj_data.pose_list.front().pose.orientation));
  double dx =
    traj_data.pose_list.back().pose.position.x - traj_data.pose_list.front().pose.position.x;
  double dy =
>>>>>>> 33557536
    traj_data.pose_list.back().pose.position.y - traj_data.pose_list.front().pose.position.y;
  if (d_pos.x * d_pos.x + d_pos.y * d_pos.y == 0) return;

  const double d_coef_vx = (d_pos.x * dx + d_pos.y * dy) / (d_pos.x * d_pos.x + d_pos.y * d_pos.y);

<<<<<<< HEAD
  // const double time_factor = (rclcpp::Time(traj_data.vx_list.back().stamp).seconds() -
  //                       rclcpp::Time(traj_data.vx_list.front().stamp).seconds()) /
  //                      dt;
  coef_vx_.first += d_coef_vx;
=======
  double time_factor = (rclcpp::Time(traj_data.vx_list.back().stamp).seconds() -
                        rclcpp::Time(traj_data.vx_list.front().stamp).seconds()) /
                       dt;
  coef_vx_.first += d_coef_vx * time_factor;
>>>>>>> 33557536
  coef_vx_.second += 1;
  coef_vx_list_.push_back(d_coef_vx);
}

double VelocityCoefModule::get_coef() const
{
  if (coef_vx_.second == 0) return 1.0;
  return coef_vx_.first / coef_vx_.second;
}

double VelocityCoefModule::get_coef_std() const { return calculate_std(coef_vx_list_); }

bool VelocityCoefModule::empty() const { return coef_vx_.second == 0; }<|MERGE_RESOLUTION|>--- conflicted
+++ resolved
@@ -21,8 +21,6 @@
 {
   const rclcpp::Time t0_rclcpp_time = rclcpp::Time(traj_data.pose_list.front().header.stamp);
   const rclcpp::Time t1_rclcpp_time = rclcpp::Time(traj_data.pose_list.back().header.stamp);
-<<<<<<< HEAD
-  // const double dt = t1_rclcpp_time.seconds() - t0_rclcpp_time.seconds();
 
   auto d_pos = integrate_position(
     traj_data.vx_list, traj_data.gyro_list, 1.0,
@@ -35,32 +33,12 @@
   const double dx =
     traj_data.pose_list.back().pose.position.x - traj_data.pose_list.front().pose.position.x;
   const double dy =
-=======
-  const double dt = t1_rclcpp_time.seconds() - t0_rclcpp_time.seconds();
-
-  const auto d_pos = integrate_position(
-    traj_data.vx_list, traj_data.gyro_list, 1.0,
-    tf2::getYaw(traj_data.pose_list.front().pose.orientation));
-  double dx =
-    traj_data.pose_list.back().pose.position.x - traj_data.pose_list.front().pose.position.x;
-  double dy =
->>>>>>> 33557536
     traj_data.pose_list.back().pose.position.y - traj_data.pose_list.front().pose.position.y;
   if (d_pos.x * d_pos.x + d_pos.y * d_pos.y == 0) return;
 
   const double d_coef_vx = (d_pos.x * dx + d_pos.y * dy) / (d_pos.x * d_pos.x + d_pos.y * d_pos.y);
 
-<<<<<<< HEAD
-  // const double time_factor = (rclcpp::Time(traj_data.vx_list.back().stamp).seconds() -
-  //                       rclcpp::Time(traj_data.vx_list.front().stamp).seconds()) /
-  //                      dt;
   coef_vx_.first += d_coef_vx;
-=======
-  double time_factor = (rclcpp::Time(traj_data.vx_list.back().stamp).seconds() -
-                        rclcpp::Time(traj_data.vx_list.front().stamp).seconds()) /
-                       dt;
-  coef_vx_.first += d_coef_vx * time_factor;
->>>>>>> 33557536
   coef_vx_.second += 1;
   coef_vx_list_.push_back(d_coef_vx);
 }
