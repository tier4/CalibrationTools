--- conflicted
+++ resolved
@@ -1,17 +1,10 @@
 /**:
   ros__parameters:
     # Parameters that you want to evaluate
-<<<<<<< HEAD
-    stddev_vx: 0.3
-    stddev_wz: 0.02
-    coef_vx: 1.0
-    bias_wz: 0.0
-=======
     stddev_vx: 0.3 # [m/s]
     stddev_wz: 0.02 # [rad/s]
     coef_vx: 1.0 # [.]
     bias_wz: 0.0 # [rad/s]
->>>>>>> 5c4fada5
 
     # Dead Reckoning configuration
     period: 10.0 # [s]
