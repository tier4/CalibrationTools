--- conflicted
+++ resolved
@@ -45,38 +45,6 @@
 
 def validate_threshold(recall: float, threshold: float, lowerbound: float) -> ThresholdState:
     if threshold < lowerbound:
-<<<<<<< HEAD
-        print("Threshold is too small for the vehicle. (current lowerbound: {:.3f})".format(lowerbound))
-=======
-        print(
-            "Threshold is too small for this vehicle. Consider increasing the threshold and tolerate larger localization error."
-        )
->>>>>>> a4fa9983
-        return ThresholdState.TOO_SMALL
-    elif recall == np.inf:
-        print("No error larger than {:.3f} [m] observed. Increase cut duration.".format(threshold))
-        return ThresholdState.UNDETERMINABLE
-    elif recall > 0.99:
-        print("Valid threhsold!")
-        return ThresholdState.GOOD
-    else:
-        print(
-            "Covariance seems to be too optimistic. Consider increasing the covariances of the dead reckoning sensors."
-        )
-        return ThresholdState.TOO_LARGE
-
-<<<<<<< HEAD
-=======
-
-class ThresholdState(Enum):
-    GOOD = 0
-    TOO_SMALL = 1
-    TOO_LARGE = 2
-    UNDETERMINABLE = 3
-
-
-def validate_threshold(recall: float, threshold: float, lowerbound: float) -> ThresholdState:
-    if threshold < lowerbound:
         print(
             "Threshold is too small for this vehicle. Consider increasing the threshold and tolerate larger localization error."
         )
@@ -94,7 +62,6 @@
         return ThresholdState.TOO_LARGE
 
 
->>>>>>> a4fa9983
 class DeviationEvaluationVisualizer(Node):
     def __init__(self):
         super().__init__("deviation_evaluation_visualizer")
